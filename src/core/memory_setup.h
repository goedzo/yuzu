--- conflicted
+++ resolved
@@ -17,11 +17,7 @@
  * @param size The amount of bytes to map. Must be page-aligned.
  * @param target Buffer with the memory backing the mapping. Must be of length at least `size`.
  */
-<<<<<<< HEAD
-void MapMemoryRegion(VAddr base, u64 size, u8* target);
-=======
 void MapMemoryRegion(PageTable& page_table, VAddr base, u32 size, u8* target);
->>>>>>> d15e15bd
 
 /**
  * Maps a region of the emulated process address space as a IO region.
@@ -30,13 +26,7 @@
  * @param size The amount of bytes to map. Must be page-aligned.
  * @param mmio_handler The handler that backs the mapping.
  */
-<<<<<<< HEAD
-void MapIoRegion(VAddr base, u64 size, MMIORegionPointer mmio_handler);
-
-void UnmapRegion(VAddr base, u64 size);
-=======
 void MapIoRegion(PageTable& page_table, VAddr base, u32 size, MMIORegionPointer mmio_handler);
 
 void UnmapRegion(PageTable& page_table, VAddr base, u32 size);
->>>>>>> d15e15bd
 }